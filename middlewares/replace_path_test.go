--- conflicted
+++ resolved
@@ -19,35 +19,23 @@
 	for _, path := range paths {
 		t.Run(path, func(t *testing.T) {
 
-<<<<<<< HEAD
-			var expectedPath, actualHeader string
-=======
 			var expectedPath, actualHeader, requestURI string
->>>>>>> 413ed629
 			handler := &ReplacePath{
 				Path: replacementPath,
 				Handler: http.HandlerFunc(func(w http.ResponseWriter, r *http.Request) {
 					expectedPath = r.URL.Path
 					actualHeader = r.Header.Get(ReplacedPathHeader)
-<<<<<<< HEAD
-=======
 					requestURI = r.RequestURI
->>>>>>> 413ed629
 				}),
 			}
 
 			req := testhelpers.MustNewRequest(http.MethodGet, "http://localhost"+path, nil)
 
 			handler.ServeHTTP(nil, req)
-<<<<<<< HEAD
-			assert.Equal(t, expectedPath, replacementPath, "Unexpected path.")
-			assert.Equal(t, path, actualHeader, "Unexpected '%s' header.", ReplacedPathHeader)
-=======
 
 			assert.Equal(t, expectedPath, replacementPath, "Unexpected path.")
 			assert.Equal(t, path, actualHeader, "Unexpected '%s' header.", ReplacedPathHeader)
 			assert.Equal(t, expectedPath, requestURI, "Unexpected request URI.")
->>>>>>> 413ed629
 		})
 	}
 }